
#!/usr/bin/env python3
# --------------------------------------------------------------------------- #
#                             Imports                                         #
# --------------------------------------------------------------------------- #
from __future__ import annotations
import os
import re
import sys
import math
import json
import time
import click
import socket
import random
import hashlib
import aiohttp
import asyncio
import logging
import requests
import textwrap
import traceback
import itertools
from .utils import *
import datetime as dt
from tqdm import tqdm
import bittensor as bt
import datasets as hf_ds                    
from pathlib import Path
from tqdm.asyncio import tqdm
from tabulate import tabulate
from dotenv import load_dotenv
from typing import AsyncIterator
from urllib.parse import urlparse
from huggingface_hub import HfApi
from botocore.config import Config
from collections import defaultdict
from abc import ABC, abstractmethod
<<<<<<< HEAD
=======
from pydantic import root_validator
>>>>>>> 39d58c66
from aiohttp import ClientConnectorError
from aiobotocore.session import get_session
from huggingface_hub import snapshot_download
from bittensor.core.errors import MetadataError
from pydantic import BaseModel, Field, validator, ValidationError
from typing import Any, Dict, List, Optional, Union, Tuple, Sequence, Literal, TypeVar, Awaitable
<<<<<<< HEAD
from pydantic import root_validator
=======
>>>>>>> 39d58c66

__version__ = "0.0.0"

# --------------------------------------------------------------------------- #
#                       Constants & global singletons                         #
# --------------------------------------------------------------------------- #
NETUID = 120
TRACE  = 5
logging.addLevelName(TRACE, "TRACE")

# --------------------------------------------------------------------------- #
#                       Prometheus                         #
# --------------------------------------------------------------------------- #
from prometheus_client import Counter, CollectorRegistry, start_http_server, Gauge
METRICS_PORT   = int(os.getenv("AFFINE_METRICS_PORT", "8000"))
METRICS_ADDR   = os.getenv("AFFINE_METRICS_ADDR", "0.0.0.0")
REGISTRY       = CollectorRegistry(auto_describe=True)
QCOUNT  = Counter("qcount", "qcount", ["model"], registry=REGISTRY)
SCORE   = Gauge( "score", "score", ["uid", "env"], registry=REGISTRY)
RANK    = Gauge( "rank", "rank", ["uid", "env"], registry=REGISTRY)
WEIGHT  = Gauge( "weight", "weight", ["uid"], registry=REGISTRY)
LASTSET = Gauge( "lastset", "lastset", registry=REGISTRY)
NRESULTS = Gauge( "nresults", "nresults", registry=REGISTRY)
MAXENV = Gauge("maxenv", "maxenv", ["env"], registry=REGISTRY)
CACHE = Gauge( "cache", "cache", registry=REGISTRY)

# Model gating check cache
MODEL_GATING_CACHE = {}  # {model_id: (is_gated, last_checked)}
# Replace global loop-bound lock with per-event-loop lazy locks to avoid cross-loop errors
_GATING_LOCKS: Dict[int, asyncio.Lock] = {}
GATING_TTL = 300  # 5 minutes

def _get_gating_lock() -> asyncio.Lock:
    """Return an asyncio.Lock bound to the current running loop."""
    try:
        loop = asyncio.get_running_loop()
    except RuntimeError:
        # Fallback if called when no loop is running yet
        loop = asyncio.get_event_loop()
    key = id(loop)
    lock = _GATING_LOCKS.get(key)
    if lock is None:
        lock = asyncio.Lock()
        _GATING_LOCKS[key] = lock
    return lock

# --------------------------------------------------------------------------- #
#                               Logging                                       #
# --------------------------------------------------------------------------- #
def _trace(self, msg, *args, **kwargs):
    if self.isEnabledFor(TRACE):
        self._log(TRACE, msg, args, **kwargs)
logging.Logger.trace = _trace
logger = logging.getLogger("affine")
def setup_logging(verbosity: int):
    if not getattr(setup_logging, "_prom_started", False):
        try: start_http_server(METRICS_PORT, METRICS_ADDR, registry=REGISTRY)
        except: pass
        setup_logging._prom_started = True
    level = TRACE if verbosity >= 3 else logging.DEBUG if verbosity == 2 else logging.INFO if verbosity == 1 else logging.CRITICAL + 1
    for noisy in ["websockets", "bittensor", "bittensor-cli", "btdecode", "asyncio", "aiobotocore.regions", "botocore"]:
        logging.getLogger(noisy).setLevel(logging.WARNING)
    logging.basicConfig(level=level,
                        format="%(asctime)s %(levelname)-8s [%(name)s] %(message)s",
                        datefmt="%Y-%m-%d %H:%M:%S")
    
def info():setup_logging(1)
def debug():setup_logging(2)
def trace():setup_logging(3)

# --------------------------------------------------------------------------- #
#                             Utility helpers                                 #
# --------------------------------------------------------------------------- #
load_dotenv(override=True)
def get_conf(key, default=None) -> Any:
    v = os.getenv(key); 
    if not v and default is None:
        raise ValueError(f"{key} not set.\nYou must set env var: {key} in .env")
    return v or default

async def check_model_gated(model_id: str) -> Optional[bool]:
    """Check if model is gated, with caching."""
    async with _get_gating_lock():
        now = time.time()
        if model_id in MODEL_GATING_CACHE:
            is_gated, ts = MODEL_GATING_CACHE[model_id]
            if now - ts < GATING_TTL:
                return is_gated
        
        # Check HF API
        try:
            r = await asyncio.to_thread(
                requests.get, f"https://huggingface.co/api/models/{model_id}", timeout=5
            )
            if r.status_code == 200:
                is_gated = r.json().get("gated", False)
                MODEL_GATING_CACHE[model_id] = (is_gated, now)
                return is_gated
        except Exception as e:
            logger.trace(f"Gate check failed for {model_id}: {e}")
        
        # Use cached value if available
        if model_id in MODEL_GATING_CACHE:
            is_gated, _ = MODEL_GATING_CACHE[model_id]
            MODEL_GATING_CACHE[model_id] = (is_gated, now)  # Update timestamp
            return is_gated
        return None


# --------------------------------------------------------------------------- #
#                               Subtensor                                     #
# --------------------------------------------------------------------------- #
SUBTENSOR = None
async def get_subtensor():
    global SUBTENSOR
    if SUBTENSOR == None:
        logger.trace("Making Bittensor connection...")
        SUBTENSOR = bt.async_subtensor( get_conf('SUBTENSOR_ENDPOINT', default='finney') )
        try:
            await SUBTENSOR.initialize()
            logger.trace("Connected")
        except Exception as e:
            logger.warning(f"Failed to initialize subtensor: {e}, falling back to {'wss://lite.sub.latent.to:443'}")
            SUBTENSOR = bt.async_subtensor( get_conf('SUBTENSOR_FALLBACK', default="wss://lite.sub.latent.to:443") )
            await SUBTENSOR.initialize()
            logger.trace("Connected to fallback")
    return SUBTENSOR

# --------------------------------------------------------------------------- #
#                           Base‑level data models                            #
# --------------------------------------------------------------------------- #
def _truncate(t: Optional[str], max_len: int = 80) -> str:
    return "" if not t else textwrap.shorten(t, width=max_len, placeholder="…")

class BaseEnv(BaseModel, ABC):
    """Abstract competition environment."""
    class Config: arbitrary_types_allowed = True
    @property
    def name(self) -> str: return self.__class__.__name__
    def __hash__(self):     return hash(self.name)
    def __repr__(self):     return self.name
    # API expected from concrete envs
    @abstractmethod
    async def generate(self) -> "Challenge": ...
    @abstractmethod
    async def evaluate(self, challenge: "Challenge", response: "Response") -> "Evaluation": ...

# --------------------------------------------------------------------------- #
#                         Models with new (de)serialisation                   #
# --------------------------------------------------------------------------- #
class Challenge(BaseModel):
    env:  BaseEnv
    prompt: str
    extra: Dict[str, Any] = Field(default_factory=dict)
    challenge_id: Optional[str] = None
    @root_validator(pre=True)
    def set_challenge_id(cls, values):
        if "challenge_id" not in values or values["challenge_id"] is None:
            env = values["env"]
            prompt = values["prompt"]
            extra = values.get("extra", {})
            if not isinstance(env, str): env = env.name
            base_dict = { "env": env,"prompt": prompt, "extra": extra}
            canonical = json.dumps(base_dict, sort_keys=True, separators=(",", ":"))
            cid = hashlib.sha256(canonical.encode()).hexdigest()
            values["challenge_id"] = cid
        return values
    @validator("env", pre=True)
    def _parse_env(cls, v):
        from .envs.sat import SAT
        from .envs.abd import ABD
        from .envs.ded import DED
        from .envs.mth import MTH
        ENVS = {"SAT": SAT, "ABD": ABD, "DED": DED, "MTH": MTH}
        return ENVS[v]() if isinstance(v, str) else v
    class Config:
        arbitrary_types_allowed = True
        json_encoders = {BaseEnv: lambda v: v.name}
    def json(self, **kw): return json.dumps(self.dict(**kw))
    async def evaluate(self, resp: "Response") -> "Evaluation":
        return await self.env.evaluate(self, resp)
    def __repr__(self):
        return f"<Challenge env={self.env.name!r} prompt={_truncate(self.prompt)!r}>"
    __str__ = __repr__


class Evaluation(BaseModel):
    env: BaseEnv
    score: float
    extra: Dict[str, Any] = Field(default_factory=dict)
    @validator("env", pre=True)
    def _parse_env(cls, v):
        from .envs.sat import SAT
        from .envs.abd import ABD
        from .envs.ded import DED
        from .envs.mth import MTH
        ENVS = {"SAT": SAT, "ABD": ABD, "DED": DED, "MTH": MTH}
        return ENVS[v]() if isinstance(v, str) else v
    class Config:
        arbitrary_types_allowed = True
        json_encoders = {BaseEnv: lambda v: v.name}
    def json(self, **kw): return json.dumps(self.dict(**kw))
    def __repr__(self):
        ex = {k: _truncate(str(v)) for k, v in self.extra.items()}
        return f"<Evaluation env={self.env.name!r} score={self.score:.4f} extra={ex!r}>"
    __str__ = __repr__

class Response(BaseModel):
    response: Optional[str]
    latency_seconds: float
    attempts: int
    model: str
    error: Optional[str]
    success: bool
    def __repr__(self):
        return (f"<Response model={self.model!r} success={self.success} "
                f"latency={self.latency_seconds:.3f}s attempts={self.attempts} "
                f"response={_truncate(self.response)!r} error={_truncate(self.error)!r}>")
    __str__ = __repr__

class Miner(BaseModel):
    uid: int; hotkey: str; model: Optional[str] = None
    revision: Optional[str] = None; block: Optional[int] = None
    chute: Optional[Dict[str, Any]] = None
    slug: Optional[str] = None
    

class Result(BaseModel):
    version: str = __version__
    signature: str = ""
    hotkey: str = ""
    miner: Miner
    challenge: Challenge
    response: Response
    evaluation: Evaluation
    def sign(self, wallet):
        self.hotkey = wallet.hotkey.ss58_address
        self.signature = (wallet.hotkey.sign( data = str(self.challenge) )).hex()
    def verify( self ) -> bool:
        return bt.Keypair(ss58_address=self.hotkey).verify( data = str(self.challenge), signature = bytes.fromhex( self.signature) )
    class Config:
        arbitrary_types_allowed = True
        json_encoders = {BaseEnv: lambda v: v.name}
    def json(self, **kw): return json.dumps(self.dict(**kw))
    def __repr__(self): return f"<Result {self.miner.uid=} {self.challenge.env.name=} score={self.evaluation.score:.4f}>"
    __str__ = __repr__

# Real import.    
from .envs.sat import SAT
from .envs.abd import ABD
from .envs.ded import DED
from .envs.mth import MTH
ENVS = {"SAT": SAT, "ABD": ABD, "DED": DED, "MTH": MTH}

# --------------------------------------------------------------------------- #
#                   S3 helpers                                                #
# --------------------------------------------------------------------------- #
# ── ENV ──────────────────────────────────────────────────────────────────────
WINDOW        = int(os.getenv("AFFINE_WINDOW", 20))
RESULT_PREFIX = "affine/results/"
INDEX_KEY     = "affine/index.json"

FOLDER  = os.getenv("R2_FOLDER", "affine" )
BUCKET  = os.getenv("R2_BUCKET_ID", "80f15715bb0b882c9e967c13e677ed7d" )
ACCESS  = os.getenv("R2_WRITE_ACCESS_KEY_ID", "ff3f4f078019b064bfb6347c270bee4d")
SECRET  = os.getenv("R2_WRITE_SECRET_ACCESS_KEY", "a94b20516013519b2959cbbb441b9d1ec8511dce3c248223d947be8e85ec754d")
ENDPOINT = f"https://{BUCKET}.r2.cloudflarestorage.com"

get_client_ctx = lambda: get_session().create_client(
    "s3", endpoint_url=ENDPOINT,
    aws_access_key_id=ACCESS, aws_secret_access_key=SECRET,
    config=Config(max_pool_connections=256)
)

CACHE_DIR = Path(os.getenv("AFFINE_CACHE_DIR",
                 Path.home() / ".cache" / "affine" / "blocks"))
CACHE_DIR.mkdir(parents=True, exist_ok=True)

def _w(b: int) -> int: return (b // WINDOW) * WINDOW

# ── fast JSON ───────────────────────────────────────────────────────────────
try:
    import orjson as _json
    _loads, _dumps = _json.loads, _json.dumps
except ModuleNotFoundError:
    _loads = lambda b: json.loads(b.decode())
    _dumps = lambda o: json.dumps(o, separators=(",", ":")).encode()
    
# ── Index helpers ───────────────────────────────────────────────────────────
async def _index() -> list[str]:
    async with get_client_ctx() as c:
        r = await c.get_object(Bucket=FOLDER, Key=INDEX_KEY)
        return json.loads(await r["Body"].read())

async def _update_index(k: str) -> None:
    async with get_client_ctx() as c:
        try:
            r = await c.get_object(Bucket=FOLDER, Key=INDEX_KEY)
            idx = set(json.loads(await r["Body"].read()))
        except c.exceptions.NoSuchKey:
            idx = set()
        if k not in idx:
            idx.add(k)
            await c.put_object(Bucket=FOLDER, Key=INDEX_KEY,
                               Body=_dumps(sorted(idx)),
                               ContentType="application/json")

# ── Shard cache ─────────────────────────────────────────────────────────────
async def _cache_shard(key: str, sem: asyncio.Semaphore) -> Path:
    name, out = Path(key).name, None
    out = CACHE_DIR / f"{name}.jsonl"; mod = out.with_suffix(".modified")
    async with sem, get_client_ctx() as c:
        if out.exists() and mod.exists():
            h = await c.head_object(Bucket=FOLDER, Key=key)
            if h["LastModified"].isoformat() == mod.read_text().strip():
                return out
        o = await c.get_object(Bucket=FOLDER, Key=key)
        body, lm = await o["Body"].read(), o["LastModified"].isoformat()
    tmp = out.with_suffix(".tmp")
    with tmp.open("wb") as f:
        f.write(b"\n".join(_dumps(i) for i in _loads(body)) + b"\n")
    os.replace(tmp, out); mod.write_text(lm)
    return out

# ── Local JSON‑Lines iterator ───────────────────────────────────────────────
async def _jsonl(p: Path):
    try:
        import aiofiles
        async with aiofiles.open(p, "rb") as f:
            async for l in f: yield l.rstrip(b"\n")
    except ModuleNotFoundError:
        def _read():                         # run in thread
            with p.open("rb") as f: return f.read().splitlines()
        for l in await asyncio.to_thread(_read): yield l

# ── Core async stream (Result objects) ──────────────────────────────────────
async def dataset(
    tail: int,
    *,
    max_concurrency: int = 10,      # parallel S3 downloads
) -> AsyncIterator["Result"]:
    """
    Stream `Result`s in deterministic order while pre‑downloading future
    shards concurrently.
    """
    # ── figure out which windows we need ────────────────────────────────
    sub  = await get_subtensor()
    cur  = await sub.get_current_block()
    need = {w for w in range(_w(cur - tail), _w(cur) + WINDOW, WINDOW)}
    keys = [
        k for k in await _index()
        if (h := Path(k).name.split("-", 1)[0]).isdigit() and int(h) in need
    ]
    keys.sort()    
    # ── helpers ────────────────────────────────
    sem = asyncio.Semaphore(max_concurrency)     # throttle S3
    async def _prefetch(key: str) -> Path:       # just downloads / caches
        return await _cache_shard(key, sem)
    tasks: list[asyncio.Task[Path]] = [
        asyncio.create_task(_prefetch(k)) for k in keys[:max_concurrency]
    ]
    next_key = max_concurrency            
    bar = tqdm(f"Dataset=({cur}, {cur - tail})", unit="res", dynamic_ncols=True)
    # ── main loop: iterate over keys in order ───────────────────────────
    for i, key in enumerate(keys):
        path = await tasks[i]
        if next_key < len(keys):
            tasks.append(asyncio.create_task(_prefetch(keys[next_key])))
            next_key += 1
        async for raw in _jsonl(path):
            try:
                r = Result.model_validate(_loads(raw))
                if r.verify():
                    bar.update(1)
                    yield r
            except Exception:
                pass
    bar.close()
    
    
# --------------------------------------------------------------------------- #
async def sign_results( wallet, results ):
    try:
        signer_url = get_conf('SIGNER_URL', default='http://signer:8080')
        timeout = aiohttp.ClientTimeout(connect=2, total=30)
        async with aiohttp.ClientSession(timeout=timeout) as session:
            payloads = [str(r.challenge) for r in results]
            resp = await session.post(f"{signer_url}/sign", json={"payloads": payloads})
            if resp.status == 200:
                data = await resp.json()
                sigs = data.get("signatures") or []
                hotkey = data.get("hotkey")
                for r, s in zip(results, sigs):
                    r.hotkey = hotkey
                    r.signature = s
    except Exception as e:
        logger.info(f"sink: signer unavailable, using local signing: {type(e).__name__}: {e}")
        hotkey = wallet.hotkey.ss58_address
        for r in results: 
            r.sign(wallet)
    finally:
        return hotkey, results

# ── Minimal sink / misc helpers (optional) ──────────────────────────────────
async def sink(wallet: bt.wallet, results: list["Result"], block: int = None):
    if not results: return
    if block is None:
        sub = await get_subtensor(); block = await sub.get_current_block()
    hotkey, signed = await sign_results( wallet, results )
    key = f"{RESULT_PREFIX}{_w(block):09d}-{hotkey}.json"
    dumped = [ r.model_dump(mode="json") for r in signed ]
    async with get_client_ctx() as c:
        try:
            r = await c.get_object(Bucket=FOLDER, Key=key)
            merged = json.loads(await r["Body"].read()) + dumped
        except c.exceptions.NoSuchKey:
            merged = dumped
        await c.put_object(Bucket=FOLDER, Key=key, Body=_dumps(merged),
                           ContentType="application/json")
    if len(merged) == len(dumped):              # shard was new
        await _update_index(key)

async def prune(tail: int):
    sub = await get_subtensor(); cur = await sub.get_current_block()
    for f in CACHE_DIR.glob("*.jsonl"):
        b = f.name.split("-", 1)[0]
        if b.isdigit() and int(b) < cur - tail:
            try: f.unlink()
            except OSError: pass

# --------------------------------------------------------------------------- #
#                               QUERY                                         #
# --------------------------------------------------------------------------- #
# Lazy-initialised semaphore and shared HTTP client
_HTTP_SEMS: Dict[int, asyncio.Semaphore] = {}
_CLIENTS: Dict[int, aiohttp.ClientSession] = {}

async def _get_sem() -> asyncio.Semaphore:
    try:
        loop = asyncio.get_running_loop()
    except RuntimeError:
        loop = asyncio.get_event_loop()
    key = id(loop)
    sem = _HTTP_SEMS.get(key)
    if sem is None:
        sem = asyncio.Semaphore(int(os.getenv("AFFINE_HTTP_CONCURRENCY", "16")))
        _HTTP_SEMS[key] = sem
    return sem

async def _get_client() -> aiohttp.ClientSession:
    try:
        loop = asyncio.get_running_loop()
    except RuntimeError:
        loop = asyncio.get_event_loop()
    key = id(loop)
    client = _CLIENTS.get(key)
    if client is None or client.closed:
        client = aiohttp.ClientSession(timeout=aiohttp.ClientTimeout(total=None))
        _CLIENTS[key] = client
    return client

TERMINAL = {400, 404, 410}
async def query(prompt, model: str = "unsloth/gemma-3-12b-it", slug: str = "llm", timeout=150, retries=0, backoff=1) -> Response:
    url = f"https://{slug}.chutes.ai/v1/chat/completions"
    hdr = {"Authorization": f"Bearer {get_conf('CHUTES_API_KEY')}", "Content-Type": "application/json"}
    start = time.monotonic()
    QCOUNT.labels(model=model).inc()
    R = lambda resp, at, err, ok: Response(response=resp, latency_seconds=time.monotonic()-start,
                                          attempts=at, model=model, error=err, success=ok)
    sess = await _get_client()
    sem = await _get_sem()
    for attempt in range(1, retries+2):
        try:
            payload = {"model": model, "messages": [{"role": "user", "content": prompt}]}
            async with sem, sess.post(url, json=payload,
                                      headers=hdr, timeout=timeout) as r:
                    txt = await r.text(errors="ignore")
                    if r.status in TERMINAL: return R(None, attempt, f"{r.status}:{txt}", False)
                    r.raise_for_status()
                    content = (await r.json())["choices"][0]["message"]["content"]
                    return R(content, attempt, None, True)
        except Exception as e:
            if attempt > retries: return R(None, attempt, str(e), False)
            await asyncio.sleep(backoff * 2**(attempt-1) * (1 + random.uniform(-0.1, 0.1)))

LOG_TEMPLATE = (
    "[RESULT] "
    "{pct:>3.0f}% | "
    "U{uid:>3d} │ "
    "{model:<50s} │ "
    "{env:<3} │ "
    "{success:^4s} │ "
    "{score:>6.4f} │ "
    "{latency:>6.3f}s"
)
async def run(challenges, miners, timeout=240, retries=0, backoff=1 )-> List[Result]:
    if not isinstance(challenges, list): challenges = [challenges]
    if isinstance(miners, Miner): miners = [miners]
    if isinstance(miners, dict):  mmap = miners
    elif isinstance(miners, list) and all(hasattr(m, "uid") for m in miners):  mmap = {m.uid: m for m in miners}
    else: mmap = await miners(miners)
    
    logger.trace("Running challenges: %s on miners: %s", [chal.prompt[:30] for chal in challenges], list(mmap.keys()))
    response = []
    
    async def proc(miner, chal):
        # Check gating status before querying
        if miner.model:
            is_gated = await check_model_gated(miner.model)
            if is_gated is None or is_gated:
                err = "Unknown model gating status" if is_gated is None else "Model is gated"
                logger.trace(f"Miner {miner.uid} - {err} for model {miner.model}")
                resp = Response(response=None, latency_seconds=0, attempts=0, model=miner.model, error=err, success=False)
                ev = Evaluation(env=chal.env, score=0.0, extra={"error": err, "gated": is_gated})
                return Result(miner=miner, challenge=chal, response=resp, evaluation=ev)
        
        # Normal processing for non-gated models
        resp = await query(chal.prompt, miner.model, miner.slug, timeout, retries, backoff)
        try: ev = await chal.evaluate(resp)
        except Exception as e: ev = Evaluation(env=chal.env, score=0.0, extra={"error": str(e), "evaluation_failed": True})
        return Result(miner=miner, challenge=chal, response=resp, evaluation=ev)
    
    tasks = [ asyncio.create_task(proc(m, chal)) for m in mmap.values() if m.model for chal in challenges]  
    total = len(tasks); completed = 0
    for task in asyncio.as_completed(tasks): 
        result: Result = await task
        response.append(result); completed += 1
        logger.debug(
            LOG_TEMPLATE.format(
                pct    = completed / total * 100,
                env    = result.challenge.env.name,                   
                uid    = result.miner.uid,                 
                model  = result.miner.model[:50] or "",         
                success= "RECV" if result.response.success else "NULL",
                score  = result.evaluation.score,
                latency= result.response.latency_seconds
            )
        )
    return response


# --------------------------------------------------------------------------- #
#                              Miners                                         #
# --------------------------------------------------------------------------- #
async def get_chute(chutes_id: str) -> Dict[str, Any]:
    url = f"https://api.chutes.ai/chutes/{chutes_id}"
    token = os.getenv("CHUTES_API_KEY", "")
    headers = {"Authorization": token}
    async with aiohttp.ClientSession() as session:
        async with session.get(url, headers=headers) as r:
            text = await r.text(errors="ignore")
            if r.status != 200:
                return None
            info = await r.json()
            for k in ('readme','cords','tagline','instances'):
                info.pop(k, None)
            info.get('image', {}).pop('readme', None)
            return info
        
async def get_chute_code(identifier: str) -> Optional[str]:
    url = f"https://api.chutes.ai/chutes/code/{identifier}"
    token = os.getenv("CHUTES_API_KEY", "")
    headers = {"Authorization": token}
    async with aiohttp.ClientSession() as session:
        async with session.get(url, headers=headers) as r:
            if r.status != 200:
                return None
            return await r.text(errors="ignore")

async def get_latest_chute_id(model_name: str, api_key: Optional[str] = None) -> Optional[str]:
    token = api_key or os.getenv("CHUTES_API_KEY", ""); 
    if not token: return None
    try:
        async with aiohttp.ClientSession() as session:
            async with session.get("https://api.chutes.ai/chutes/", headers={"Authorization": token}) as r:
                if r.status != 200: return None
                data = await r.json()
    except Exception: return None
    chutes = data.get("items", data) if isinstance(data, dict) else data
    if not isinstance(chutes, list): return None
    for chute in reversed(chutes):
        if any(chute.get(k) == model_name for k in ("model_name", "name", "readme")):
            return chute.get("chute_id")
    return None


async def miners(
    uids: Optional[Union[int, List[int]]] = None,
    netuid: int = NETUID,
    meta: object = None,
) -> Dict[int, Miner]:
    sub = await get_subtensor()
    meta = meta or await sub.metagraph(netuid)
    commits = await sub.get_all_revealed_commitments(netuid)
    if uids is None:uids = list(range(len(meta.hotkeys)))
    elif isinstance(uids, int): uids = [uids]    
    async def fetch(uid: int):
        try:
            hotkey = meta.hotkeys[ uid ]
            if hotkey not in commits: return None
            commit = commits[hotkey]
            block, data = commit[-1]     
            block = 0 if uid == 0 else block
            data = json.loads(data)
            model, miner_revision, chute_id = data.get("model"), data.get("revision"), data.get("chute_id")
            chute = await get_chute(chute_id)
            if not chute: None
            gated = await check_model_gated(model)
            if gated: return None
            chutes_name, slug, chutes_revision = chute.get('name'), chute.get("slug"), chute.get("revision")
            if model != chutes_name or (uid != 0 and chutes_name.split('/')[1].lower()[:6] != 'affine'): return None
            if chutes_revision == None or miner_revision == chutes_revision:
                miner = Miner(
                    uid=uid, hotkey=hotkey, model=model, block=int(block),
                    revision = miner_revision,
                    slug = slug,
                    chute=chute,
                )
                return miner
        except: pass
    results = await asyncio.gather(*(fetch(uid) for uid in uids))
    output = {uid: m for uid, m in zip(uids, results) if m is not None}
    # Remove duplicates.
    if output:
        best_by_model: Dict[str, Tuple[int, int]] = {}
        for uid, m in output.items():
            if not m.model:
                continue
            blk = m.block if isinstance(m.block, int) else (int(m.block) if m.block is not None else (2**63 - 1))
            prev = best_by_model.get(m.model)
            if prev is None or blk < prev[0]:
                best_by_model[m.model] = (blk, uid)
        selected_uids = {uid for _, uid in best_by_model.values()}
        output = {uid: m for uid, m in output.items() if uid in selected_uids}
    return output


# --------------------------------------------------------------------------- #
#                               CLI                                           #
# --------------------------------------------------------------------------- #
@click.group()
@click.option('-v', '--verbose', count=True, help='Increase verbosity (-v INFO, -vv DEBUG, -vvv TRACE)')
def cli(verbose):
    """Affine CLI"""
    setup_logging(verbose)
    
# --------------------------------------------------------------------------- #
#                               Watchdog                                      #
# --------------------------------------------------------------------------- #
HEARTBEAT = time.monotonic()
async def watchdog(timeout: int = 300):
    global HEARTBEAT
    while True:
        await asyncio.sleep(timeout // 3)
        elapsed = time.monotonic() - HEARTBEAT
        if elapsed > timeout:
            logging.error(f"[WATCHDOG] Process stalled {elapsed:.0f}s — exiting process.")
            os._exit(1)
            
# --------------------------------------------------------------------------- #
#                               Runner                                        #
# --------------------------------------------------------------------------- #
@cli.command("runner")
def runner():    
    coldkey = get_conf("BT_WALLET_COLD", "default")
    hotkey  = get_conf("BT_WALLET_HOT", "default")
    wallet  = bt.wallet(name=coldkey, hotkey=hotkey)
    
    async def _run():
        subtensor = None
        envs = { name: cls() for name, cls in ENVS.items() }
        while True:
            global HEARTBEAT
            try:
                if subtensor is None: subtensor = await get_subtensor()
                meta = await subtensor.metagraph( NETUID )
                blk = await subtensor.get_current_block()
                HEARTBEAT = time.monotonic()
                miners_map = await miners(meta=meta)
                challenges = [await e.generate() for e in envs.values()]
                results    = await run(challenges, miners_map, timeout=180)
                await sink( wallet = wallet, block = blk, results = results )
            except asyncio.CancelledError: break
            except Exception as e:
                traceback.print_exc()
                logger.info(f"Error in runner loop: {e}. Continuing ...")
                subtensor = None  # Force reconnection on next iteration
                await asyncio.sleep(10)  # Wait before retrying
                continue
    async def main():
        await asyncio.gather(
            _run(),
            watchdog(timeout = (60 * 10))
        )
    asyncio.run(main())
    
    

# --------------------------------------------------------------------------- #
#                               Validator                                     #
# --------------------------------------------------------------------------- #
    
async def _set_weights_with_confirmation(
    wallet: "bt.wallet",
    netuid: int,
    uids: list[int],
    weights: list[float],
    wait_for_inclusion: bool = False,
    retries: int = 10,
    delay_s: float = 2.0,
    log_prefix: str = "",
) -> bool:
    for attempt in range(retries):
        try:
            st = await get_subtensor()
            ref = await st.get_current_block()
            logger.info(f"{log_prefix} set_weights attempt {attempt+1}/{retries}: netuid={netuid} uids={uids} weights={weights}")
            start = time.monotonic()
            bt.subtensor(get_conf('SUBTENSOR_ENDPOINT', default='finney')).set_weights(
                wallet=wallet, netuid=netuid, weights=weights, uids=uids,
                wait_for_inclusion=wait_for_inclusion,
            )
            logger.info(f"{log_prefix} extrinsic submitted in {(time.monotonic()-start)*1000:.1f}ms; waiting next block … (ref_block={ref})")
            await st.wait_for_block()
            meta = await st.metagraph(netuid)
            try:
                idx = meta.hotkeys.index(wallet.hotkey.ss58_address)
                lu = meta.last_update[idx]
                logger.info(f"{log_prefix} last_update={lu}, ref_block={ref}")
                if lu >= ref:
                    logger.info(f"{log_prefix} confirmation OK (last_update >= ref)")
                    return True
                logger.warning(f"{log_prefix} confirmation not yet included (last_update < ref), retrying …")
            except ValueError:
                logger.warning(f"{log_prefix} wallet hotkey not found in metagraph hotkeys; retrying …")
        except Exception as e:
            logger.warning(f"{log_prefix} set_weights attempt {attempt+1}/{retries} error: {type(e).__name__}: {e}")
        await asyncio.sleep(delay_s)
    return False

@cli.command("signer")
@click.option('--host', default=os.getenv('SIGNER_HOST', '0.0.0.0'))
@click.option('--port', default=int(os.getenv('SIGNER_PORT', '8080')))
def signer(host: str, port: int):
    """Start lightweight HTTP signer service."""
    async def _run():
        from aiohttp import web
        coldkey = get_conf("BT_WALLET_COLD", "default")
        hotkey = get_conf("BT_WALLET_HOT", "default")
        wallet = bt.wallet(name=coldkey, hotkey=hotkey)
        @web.middleware
        async def access_log(request: "web.Request", handler):
            start = time.monotonic()
            try:
                resp = await handler(request)
                return resp
            finally:
                dur = (time.monotonic() - start) * 1000
                logger.info(
                    f"[signer] {request.remote} {request.method} {request.path} -> {getattr(request, 'response', None) and getattr(request.response, 'status', '?')} {dur:.1f}ms"
                )

        async def health(_request: "web.Request"):
            return web.json_response({"ok": True})
    
        async def sign_handler(request: "web.Request"):
            try:
                payload = await request.json()
                data = payload.get("payloads") or payload.get("data") or []
                if isinstance(data, str):
                    data = [data]
                sigs = [(wallet.hotkey.sign(data=d)).hex() for d in data]
                return web.json_response({
                    "success": True,
                    "signatures": sigs,
                    "hotkey": wallet.hotkey.ss58_address
                })
            except Exception as e:
                logger.error(f"[signer] /sign error: {e}")
                return web.json_response({"success": False, "error": str(e)}, status=500)


        async def set_weights_handler(request: "web.Request"):
            try:
                logger.info("[signer] /set_weights: request received")
                payload = await request.json()
                netuid = int(payload.get('netuid', NETUID))
                uids = payload.get('uids') or []
                weights = payload.get('weights') or []
                wait_for_inclusion = bool(payload.get('wait_for_inclusion', False))
                ok = await _set_weights_with_confirmation(
                    wallet,
                    netuid,
                    uids,
                    weights,
                    wait_for_inclusion,
                    retries=int(os.getenv("SIGNER_RETRIES", "10")),
                    delay_s=float(os.getenv("SIGNER_RETRY_DELAY", "2")),
                    log_prefix="[signer]",
                )
                logger.info(f"[signer] /set_weights: confirmation={'ok' if ok else 'failed'}")
                return web.json_response({"success": True} if ok else {"success": False, "error": "confirmation failed"}, status=200 if ok else 500)
            except Exception as e:
                logger.error(f"[signer] set_weights error: {e}")
                return web.json_response({"success": False, "error": str(e)}, status=500)

        app = web.Application(middlewares=[access_log])
        app.add_routes([
            web.get('/healthz', health),
            web.post('/set_weights', set_weights_handler),
            web.post('/sign', sign_handler),
        ])
        runner = web.AppRunner(app)
        await runner.setup()
        site = web.TCPSite(runner, host=host, port=port)
        await site.start()
        try:
            hn = socket.gethostname()
            ip = socket.gethostbyname(hn)
        except Exception:
            hn, ip = ("?", "?")
        logger.info(f"Signer service listening on http://{host}:{port} hostname={hn} ip={ip}")
        while True:
            await asyncio.sleep(3600)

    asyncio.run(_run())

async def retry_set_weights( wallet: bt.Wallet, best_uid:int, retry: int = 10 ):
    # Delegate to signer; fallback to shared helper only if signer is unreachable
    signer_url = get_conf('SIGNER_URL', default='http://signer:8080')
    try:
        logger.info(f"Calling signer at {signer_url} for set_weights uid={best_uid}")
        parsed = urlparse(signer_url)
        try:
            infos = socket.getaddrinfo(parsed.hostname, parsed.port or 80, proto=socket.IPPROTO_TCP)
            addrs = ",".join(sorted({i[4][0] for i in infos}))
            logger.info(f"Signer DNS: host={parsed.hostname} -> {addrs}")
        except Exception as e:
            logger.warning(f"DNS resolve failed for {parsed.hostname}: {e}")
        timeout = aiohttp.ClientTimeout(connect=2, total=120)
        async with aiohttp.ClientSession(timeout=timeout) as session:
            start = time.monotonic()
            resp = await session.post(
                f"{signer_url}/set_weights",
                json={
                    "netuid": NETUID,
                    "weights": [1.0],
                    "uids": [best_uid],
                    "wait_for_inclusion": False,
                },
            )
            dur_ms = (time.monotonic() - start) * 1000
            logger.info(f"Signer HTTP response status={resp.status} in {dur_ms:.1f}ms")
            # Try to parse JSON, otherwise log text (trimmed)
            try:
                data = await resp.json()
            except Exception:
                txt = await resp.text()
                data = {"raw": (txt[:500] + ('…' if len(txt) > 500 else ''))}
            logger.info(f"Signer response body={data}")
            if resp.status == 200 and data.get("success"):
                LASTSET.set(time.time())
                return
            # Do not fallback if signer exists but reports failure
            logger.warning(f"Signer responded error: status={resp.status} body={data}")
            return
    except ClientConnectorError as e:
        logger.info(f"Signer not reachable ({type(e).__name__}: {e}); falling back to local set_weights once")
        ok = await _set_weights_with_confirmation(
            wallet, NETUID, [best_uid], [1.0], False,
            retries=int(os.getenv("SIGNER_RETRIES", "10")),
            delay_s=float(os.getenv("SIGNER_RETRY_DELAY", "2")),
            log_prefix="[validator-fallback]",
        )
        if ok:
            LASTSET.set(time.time())
        else:
            logger.error("Local set_weights confirmation failed")
        return
    except asyncio.TimeoutError as e:
        logger.warning(f"Signer call timed out: {e}. Not falling back to local because validator has no wallet.")
        return
    
TAIL= 10_000
ALPHA = 0.9
EPS_FLOOR = 0.01   # absolute epsilon floor (1 percentage point)
Z = 1.645          # one-sided ~95% margin; set 0 to disable stats cushion
async def get_weights(tail=TAIL):
    """
    Select the best miner over the last `tail` blocks using ε-Pareto dominance with copy resistance.
    """
    # --- fetch + prune --------------------------------------------------------
    st = await get_subtensor()
    blk = await st.get_current_block()
    logger.info(f"Pruning {tail} blocks from {blk - tail} to {blk}")
    await prune(tail=tail)

    meta = await st.metagraph(NETUID)
    BASE_HK = meta.hotkeys[0]

    # Tallies for all known hotkeys (so metrics update is safe even if some have no data)
    cnt   = {hk: defaultdict(int)   for hk in meta.hotkeys}  # per-env counts
    succ  = {hk: defaultdict(int)   for hk in meta.hotkeys}  # per-env correct
    prev  = {}                                                # last sample per hk
    v_id  = {}                                                # current version id per hk -> (model, revision)
    first_block = {}                                          # timestamp: earliest block for current version

    # --- ingest ---------------------------------------------------------------
    logger.info(f"Loading data from {blk - tail} to {blk}")
    async for c in dataset(tail=tail):
        NRESULTS.inc()
        hk, env = c.miner.hotkey, c.challenge.env.name

        # keep the base hk; otherwise require model family
        try:
            name = c.miner.model.split("/", 1)[1].lower()
        except Exception:
            name = str(c.miner.model).lower()
        if hk not in cnt or (hk != BASE_HK and not name.startswith("affine")):
            continue

        cur_vid = (c.miner.model, c.miner.revision)

        # On version change, reset ALL env streams for this miner and timestamp to current block
        if v_id.get(hk) != cur_vid:
            v_id[hk] = cur_vid
            first_block[hk] = c.miner.block
            for e in ENVS:
                cnt[hk][e] = 0
                succ[hk][e] = 0

        # accumulate for this env
        prev[hk] = c
        cnt[hk][env]  += 1
        # assume score is 0/1 or numeric in [0,1]; cast to float then to int if needed
        succ[hk][env] += float(c.evaluation.score)

    logger.info("Collected results.")

    if not prev:
        logger.warning("No results collected; defaulting to uid 0")
        return 0, BASE_HK

    # --- accuracy + MAXENV ----------------------------------------------------
    acc = {
        hk: {e: (succ[hk][e] / cnt[hk][e] if cnt[hk][e] else 0.0) for e in ENVS}
        for hk in meta.hotkeys
    }

    active_hks = list(prev.keys())
    for e in ENVS:
        max_e = max((acc[hk][e] for hk in active_hks), default=0.0)
        MAXENV.labels(env=e).set(max_e)
    logger.info("Computed accuracy & updated MAXENV.")

    # --- eligibility: require near-max samples per env ------------------------
    required = {
        e: int(0.9 * max((cnt[hk][e] for hk in active_hks), default=0))
        for e in ENVS
    }
    eligible = {hk for hk in active_hks if all(cnt[hk][e] >= required[e] for e in ENVS)}

    # --- ranks (for reporting only) -------------------------------------------
    ranks = {e: {} for e in ENVS}
    if eligible:
        for e in ENVS:
            uniq = sorted({acc[h][e] for h in eligible}, reverse=True)
            rank_of = {v: i + 1 for i, v in enumerate(uniq)}
            for h in active_hks:
                ranks[e][h] = rank_of.get(acc[h][e], 0)

    # --- ε-Pareto dominance with block-based tiebreak -------------------------
    def eps_threshold(a_i: float, n_i: int, a_j: float, n_j: int) -> float:
        """ε = max(EPS_FLOOR, Z * SE_diff). Uses binomial SE; guards against n=0."""
        if Z <= 0:
            return EPS_FLOOR
        var = (a_i * (1 - a_i)) / max(n_i, 1) + (a_j * (1 - a_j)) / max(n_j, 1)
        return max(EPS_FLOOR, Z * math.sqrt(var))

    def dominates(a: str, b: str) -> bool:
        """Return True iff a ε-dominates b; break full ε-ties by earlier first_block."""
        not_worse_all = True
        better_any = False
        tie_all = True
        for e in ENVS:
            ai, aj = acc[a][e], acc[b][e]
            ni, nj = cnt[a][e], cnt[b][e]
            thr = eps_threshold(ai, ni, aj, nj)

            if ai < aj - thr:
                not_worse_all = False
            if ai >= aj + thr:
                better_any = True
            if abs(ai - aj) > thr:
                tie_all = False

        if not_worse_all and better_any:
            return True
        if tie_all and first_block.get(a, float("inf")) < first_block.get(b, float("inf")):
            return True
        return False

    dom = defaultdict(int)
    pool_for_dom = eligible if eligible else set(active_hks)
    for a, b in itertools.permutations(pool_for_dom, 2):
        if dominates(a, b):
            dom[a] += 1
    logger.info("Computed ε-dominance counts.")

    # --- choose winner: tie-break by earliest block ---
    def ts(hk: str) -> int:
        # block is our timestamp; default to last seen block for safety
        return int(first_block.get(hk, prev[hk].miner.block))

    best = max(pool_for_dom, key=lambda hk: (dom.get(hk, 0), -ts(hk))) if pool_for_dom else active_hks[0]
    best_uid = meta.hotkeys.index(best)

    # --- summary printout -----------------------------------------------------
    hdr = (
        ["UID", "Model", "Rev"]
        + [f"{e}Acc" for e in ENVS]
        + [f"{e}Rnk" for e in ENVS]
        + [f"{e}N"   for e in ENVS]
        + ["Dom", "Wgt"]
    )

    def row(hk: str):
        m = prev[hk].miner
        return [
            m.uid, m.model, str(m.revision)[:5],
            *[f"{100 * acc[hk][e]:.2f}" for e in ENVS],
            *[ranks[e].get(hk, 0) for e in ENVS],
            *[cnt[hk][e] for e in ENVS],
            dom.get(hk, 0),
            1 if hk == best else 0,
        ]

    ranked_rows   = sorted((row(hk) for hk in eligible), key=lambda r: r[-2], reverse=True)
    unranked_rows = sorted((row(hk) for hk in active_hks if hk not in eligible), key=lambda r: r[-3:], reverse=True)
    rows = ranked_rows + unranked_rows
    print("Validator Summary:\n" + tabulate(rows, hdr, tablefmt="plain"))

    # --- Prometheus updates ---------------------------------------------------
    for uid, hk in enumerate(meta.hotkeys):
        WEIGHT.labels(uid=uid).set(1 if hk == best else 0)
        for e in ENVS:
            a = acc[hk][e]
            if a > 0:
                SCORE.labels(uid=uid, env=e).set(a)
                RANK.labels(uid=uid, env=e).set(ranks[e].get(hk, 0))

    return best_uid, best

        
@cli.command("validate")
def validate():
    coldkey = get_conf("BT_WALLET_COLD", "default")
    hotkey  = get_conf("BT_WALLET_HOT", "default")
    wallet  = bt.wallet(name=coldkey, hotkey=hotkey)    
    async def _run():     
        LAST = 0
        TEMPO = 100
        subtensor = None
        while True:
            try:
                # ---------------- Wait for set weights. -----------------
                global HEARTBEAT
                HEARTBEAT = time.monotonic()
                if subtensor is None: subtensor = await get_subtensor()
                BLOCK = await subtensor.get_current_block()
                if BLOCK % TEMPO != 0 or BLOCK <= LAST: 
                    logger.debug(f'Waiting ... {BLOCK} % {TEMPO} == {BLOCK % TEMPO} != 0')
                    await subtensor.wait_for_block()
                    continue
                
                # ---------------- Set weights. ------------------------
                winner_uid, _ = await get_weights()
        
                # ---------------- Set weights. ------------------------
                logger.info("Setting weights ...")
                await retry_set_weights( wallet, winner_uid, retry = 3)
                subtensor = await get_subtensor()
                SETBLOCK = await subtensor.get_current_block()
                LASTSET.set_function(lambda: SETBLOCK - LAST)
                LAST = BLOCK           
            
                # ---------------- Other telemetry ------------------------
                CACHE.set(sum( f.stat().st_size for f in CACHE_DIR.glob("*.jsonl") if f.is_file()))
                
            except asyncio.CancelledError: break
            except Exception as e:
                traceback.print_exc()
                logger.info(f"Error in validator loop: {e}. Continuing ...")
                subtensor = None  # Force reconnection on next iteration
                await asyncio.sleep(10)  # Wait before retrying
                continue
            
    async def main():
        await asyncio.gather(
            _run(),
            watchdog(timeout = (60 * 10))
        )
    asyncio.run(main())
    
    
@cli.command("weights")
def weights():
    asyncio.run(get_weights())

# --------------------------------------------------------------------------- #
#                              Pull Model                                     #
# --------------------------------------------------------------------------- #
@cli.command("pull")
@click.argument("uid", type=int)
@click.option("--model_path", "-p", default = './model_path', required=True, type=click.Path(), help="Local directory to save the model")
@click.option('--hf-token', default=None, help="Hugging Face API token (env HF_TOKEN if unset)")
def pull(uid: int, model_path: str, hf_token: str):
    """Pulls a model from a specific miner UID if exists."""

    # 1. Ensure HF token
    hf_token     = hf_token or get_conf("HF_TOKEN")

    # 2. Lookup miner on‑chain
    miner_map = asyncio.run(miners(uids=uid))
    miner = miner_map.get(uid)
    
    if miner is None:
        click.echo(f"No miner found for UID {uid}", err=True)
        sys.exit(1)
    repo_name = miner.model
    logger.info("Pulling model %s for UID %d into %s", repo_name, uid, model_path)

    # 3. Download snapshot
    try:
        snapshot_download(
            repo_id=repo_name,
            repo_type="model",
            local_dir=model_path,
            token=hf_token,
            resume_download=True,
            revision=miner.revision,
        )
        click.echo(f"Model {repo_name} pulled to {model_path}")
    except Exception as e:
        logger.error("Failed to download %s: %s", repo_name, e)
        click.echo(f"Error pulling model: {e}", err=True)
        sys.exit(1)


# --------------------------------------------------------------------------- #
#                              Push Model                                     #
# --------------------------------------------------------------------------- #
@cli.command("push")
@click.option('--model_path',  default='./model_path', help='Local path to model artifacts.')
@click.option('--existing-repo', default=None, help='Use an existing HF repo instead of uploading (format <user>/<repo>)')
@click.option('--revision', default=None, help='Commit SHA to register (only relevant with --existing-repo)')
@click.option('--coldkey',     default=None, help='Name of the cold wallet to use.')
@click.option('--hotkey',      default=None, help='Name of the hot wallet to use.')
@click.option('--chutes-api-key', default=None, help='Chutes API key (env CHUTES_API_KEY if unset)')
def push(model_path: str, existing_repo: str, revision: str, coldkey: str, hotkey: str, chutes_api_key: str):
    """Pushes a model to be hosted by your miner."""
    # -----------------------------------------------------------------------------
    # 1. Wallet & config
    # -----------------------------------------------------------------------------
    coldkey = coldkey or get_conf("BT_WALLET_COLD", "default")
    hotkey  = hotkey  or get_conf("BT_WALLET_HOT", "default")
    logger.debug("Using coldkey=%s, hotkey=%s", coldkey, hotkey)
    wallet = bt.wallet(name=coldkey, hotkey=hotkey)

    # Required API credentials
    hf_user        = get_conf("HF_USER")
    hf_token       = get_conf("HF_TOKEN")
    chutes_api_key = chutes_api_key or get_conf("CHUTES_API_KEY")
    chute_user     = get_conf("CHUTE_USER")
    # TODO: validate API creds, exit gracefully if missing

    # -----------------------------------------------------------------------------
    # 2. Prepare HF repo name - If --existing-repo provided, use it directly and skip local upload
    # -----------------------------------------------------------------------------
    repo_name = existing_repo or f"{hf_user}/Affine-{wallet.hotkey.ss58_address}"
    logger.debug("Using existing HF repo: %s" if existing_repo else "Hugging Face repo: %s", repo_name)

    # -----------------------------------------------------------------------------
    # 3. Create & secure HF repo
    # -----------------------------------------------------------------------------
    api = HfApi(token=hf_token)
    if not existing_repo:
        api.create_repo(repo_id=repo_name, repo_type="model", private=True, exist_ok=True)
        try: api.update_repo_visibility(repo_id=repo_name, private=True)
        except Exception: logger.debug("Repo already private or visibility update failed")

    # -----------------------------------------------------------------------------
    # 4. Upload model files to HF (skip if using existing repo)
    # -----------------------------------------------------------------------------
    async def deploy_model_to_hf():
        logger.debug("Starting model upload from %s", model_path)
        # Gather files
        files = []
        for root, _, fnames in os.walk(model_path):
            if ".cache" in root or any(p.startswith(".") for p in root.split(os.sep)):
                continue
            for fname in fnames:
                if not (fname.startswith(".") or fname.endswith(".lock")):
                    files.append(os.path.join(root, fname))

        # Upload files with limited concurrency to avoid HF 429 errors
        SEM = asyncio.Semaphore(int(os.getenv("AFFINE_UPLOAD_CONCURRENCY", "2")))

        async def _upload(path: str):
            rel = os.path.relpath(path, model_path)
            async with SEM:  # limit concurrent commits
                await asyncio.to_thread(
                    lambda: api.upload_file(
                        path_or_fileobj=path,
                        path_in_repo=rel,
                        repo_id=repo_name,
                        repo_type="model"
                    )
                )
                logger.debug("Uploaded %s", rel)

        await asyncio.gather(*(_upload(p) for p in files))
        logger.debug("Model upload complete (%d files)", len(files))

    asyncio.run(deploy_model_to_hf()) if not existing_repo else logger.debug("Skipping model upload because --existing-repo was provided")

    # -----------------------------------------------------------------------------
    # 5. Fetch latest revision hash
    # -----------------------------------------------------------------------------
    if revision:
        logger.debug("Using user-supplied revision: %s", revision)
    else:
        info      = api.repo_info(repo_id=repo_name, repo_type="model")
        revision  = getattr(info, "sha", getattr(info, "oid", "")) or ""
        logger.debug("Latest revision from HF: %s", revision)

    # -----------------------------------------------------------------------------
    # 6. Commit model revision on-chain
    # -----------------------------------------------------------------------------
    chute_id = None

    async def commit_to_chain():
        """Submit the model commitment, retrying on quota errors."""
        logger.debug("Preparing on-chain commitment")
        sub     = await get_subtensor()
        payload = json.dumps({"model": repo_name, "revision": revision, "chute_id": chute_id})
        while True:
            try:
                await sub.set_reveal_commitment(wallet=wallet, netuid=NETUID, data=payload, blocks_until_reveal=1)
                logger.debug("On-chain commitment submitted")
                break
            except MetadataError as e:
                if "SpaceLimitExceeded" in str(e):
                    logger.debug("SpaceLimitExceeded – waiting one block before retrying")
                    await sub.wait_for_block()
                else:
                    raise


    # -----------------------------------------------------------------------------
    # 7. Make HF repo public
    # -----------------------------------------------------------------------------
    try:
        api.update_repo_visibility(repo_id=repo_name, private=False)
        logger.debug("Repo made public")
    except Exception:
        logger.trace("Failed to make repo public (already public?)")

    # -----------------------------------------------------------------------------
    # 8. Deploy Chute
    # -----------------------------------------------------------------------------
    async def deploy_to_chutes():
        logger.debug("Building Chute config")
        rev_flag = f'revision="{revision}",' if revision else ""
        chutes_config = textwrap.dedent(f"""
import os
from chutes.chute import NodeSelector
from chutes.chute.template.sglang import build_sglang_chute
os.environ["NO_PROXY"] = "localhost,127.0.0.1"

chute = build_sglang_chute(
    username="{chute_user}",
    readme="{repo_name}",
    model_name="{repo_name}",
    image="chutes/sglang:0.4.9.post3",
    concurrency=20,
    {rev_flag}
    node_selector=NodeSelector(
        gpu_count=8,
        min_vram_gb_per_gpu=24,
    ),
    engine_args=(
        "--trust-remote-code "
    ),
)
""")
        tmp_file = Path("tmp_chute.py")
        tmp_file.write_text(chutes_config)
        logger.debug("Wrote Chute config to %s", tmp_file)
        logger.debug("=== chute file ===\n%s", tmp_file.read_text())

        cmd = ["chutes", "deploy", f"{tmp_file.stem}:chute", "--public"]
        env = {**os.environ, "CHUTES_API_KEY": chutes_api_key}
        proc = await asyncio.create_subprocess_exec(
            *cmd, env=env,
            stdout=asyncio.subprocess.PIPE,
            stderr=asyncio.subprocess.STDOUT,
            stdin=asyncio.subprocess.PIPE,
        )
        # Auto-answer the interactive Y/N prompt
        if proc.stdin:
            proc.stdin.write(b"y\n")
            await proc.stdin.drain()
            proc.stdin.close()
        stdout, _ = await proc.communicate()
        output = stdout.decode().split('confirm? (y/n)')[1].strip()
        logger.trace(output)

        import re
        match = re.search(r'(\d{4}-\d{2}-\d{2}\s+\d{2}:\d{2}:\d{2}\.\d{3})\s+\|\s+(\w+)', output)
        if match and match.group(2) == "ERROR":
            logger.debug("Chutes deploy failed with the above error log")
            raise RuntimeError("Chutes deploy failed")
        if proc.returncode != 0:
            logger.debug("Chutes deploy failed with code %d", proc.returncode)
            raise RuntimeError("Chutes deploy failed")
        tmp_file.unlink(missing_ok=True)
        logger.debug("Chute deployment successful")

    asyncio.run(deploy_to_chutes())

    # -----------------------------------------------------------------------------
    # 8b. Retrieve chute_id and commit on-chain
    # -----------------------------------------------------------------------------
    chute_id = asyncio.run(get_latest_chute_id(repo_name, api_key=chutes_api_key))

    asyncio.run(commit_to_chain())

    # -----------------------------------------------------------------------------
    # 9. Warm up model until it’s marked hot
    # -----------------------------------------------------------------------------
    async def warmup_model():
        logger.debug("Warming up model with SAT challenges")
        sub       = await get_subtensor()
        meta      = await sub.metagraph(NETUID)
        my_uid    = meta.hotkeys.index(wallet.hotkey.ss58_address)
        miner  = (await miners(netuid=NETUID))[my_uid]

        while not (miner.chute or {}).get("hot", False):
            challenge = await SAT().generate()
            await run(challenges=challenge, miners=[miner])
            await sub.wait_for_block()
            miner = (await miners(netuid=NETUID))[my_uid]
            logger.trace("Checked hot status: %s", (miner.chute or {}).get("hot"))

        logger.debug("Model is now hot and ready")

    asyncio.run(warmup_model())
    logger.debug("Mining setup complete. Model is live!")  <|MERGE_RESOLUTION|>--- conflicted
+++ resolved
@@ -36,20 +36,13 @@
 from botocore.config import Config
 from collections import defaultdict
 from abc import ABC, abstractmethod
-<<<<<<< HEAD
-=======
 from pydantic import root_validator
->>>>>>> 39d58c66
 from aiohttp import ClientConnectorError
 from aiobotocore.session import get_session
 from huggingface_hub import snapshot_download
 from bittensor.core.errors import MetadataError
 from pydantic import BaseModel, Field, validator, ValidationError
 from typing import Any, Dict, List, Optional, Union, Tuple, Sequence, Literal, TypeVar, Awaitable
-<<<<<<< HEAD
-from pydantic import root_validator
-=======
->>>>>>> 39d58c66
 
 __version__ = "0.0.0"
 
