--- conflicted
+++ resolved
@@ -447,192 +447,6 @@
     def __repr__(self): return f"<Result {self.miner.uid=} {self.challenge.env.name=} score={self.evaluation.score:.4f}>"
     __str__ = __repr__
 
-<<<<<<< HEAD
-# --------------------------------------------------------------------------- #
-#                       Online IRT (2PL) utilities                            #
-# --------------------------------------------------------------------------- #
-
-
-def _sigmoid(x: float) -> float:
-    """Numerically stable logistic function."""
-
-    if x >= 0:
-        z = math.exp(-x)
-        return 1.0 / (1.0 + z)
-    z = math.exp(x)
-    return z / (1.0 + z)
-
-
-def _clamp(x: float, lo: float, hi: float) -> float:
-    if x < lo:
-        return lo
-    if x > hi:
-        return hi
-    return x
-
-
-@dataclass
-class _EnvParams:
-    discrimination: float = 1.0
-    difficulty: float = 0.0
-    count: int = 0
-
-
-@dataclass
-class _ChallengeParams:
-    bias: float = 0.0
-    count: int = 0
-
-
-@dataclass
-class _AbilityParams:
-    theta: float = 0.0
-    count: int = 0
-
-
-class OnlineIRT2PL:
-    """Online multi-facet two-parameter logistic estimator."""
-
-    def __init__(
-        self,
-        env_names: Iterable[str] = (),
-        *,
-        theta_prior: float = 0.0,
-        discrimination_prior: float = 1.0,
-        difficulty_prior: float = 0.0,
-        challenge_prior: float = 0.0,
-        theta_lr: float = 0.2,
-        difficulty_lr: float = 0.05,
-        discrimination_lr: float = 0.01,
-        challenge_lr: float = 0.03,
-        theta_clip: float = 6.0,
-        diff_clip: float = 6.0,
-        disc_bounds: Tuple[float, float] = (0.25, 5.0),
-        challenge_decay: float = 0.01,
-    ) -> None:
-        self._theta_prior = theta_prior
-        self._discrimination_prior = discrimination_prior
-        self._difficulty_prior = difficulty_prior
-        self._challenge_prior = challenge_prior
-        self._theta_lr = theta_lr
-        self._difficulty_lr = difficulty_lr
-        self._discrimination_lr = discrimination_lr
-        self._challenge_lr = challenge_lr
-        self._theta_clip = theta_clip
-        self._diff_clip = diff_clip
-        self._disc_bounds = disc_bounds
-        self._challenge_decay = challenge_decay
-
-        self._env_state: Dict[str, _EnvParams] = {
-            name: _EnvParams(discrimination=discrimination_prior, difficulty=difficulty_prior)
-            for name in env_names
-        }
-        self._challenge_state: Dict[str, _ChallengeParams] = {}
-        self._ability_state: Dict[Tuple[str, str], _AbilityParams] = {}
-
-    def _ensure_env(self, env: str) -> _EnvParams:
-        env_state = self._env_state.get(env)
-        if env_state is None:
-            env_state = _EnvParams(
-                discrimination=self._discrimination_prior,
-                difficulty=self._difficulty_prior,
-            )
-            self._env_state[env] = env_state
-        return env_state
-
-    def _ensure_challenge(self, challenge_id: Optional[str]) -> Optional[_ChallengeParams]:
-        if not challenge_id:
-            return None
-        chal = self._challenge_state.get(challenge_id)
-        if chal is None:
-            chal = _ChallengeParams(bias=self._challenge_prior)
-            self._challenge_state[challenge_id] = chal
-        return chal
-
-    def _ensure_ability(self, miner_key: Tuple[str, str]) -> _AbilityParams:
-        ability = self._ability_state.get(miner_key)
-        if ability is None:
-            ability = _AbilityParams(theta=self._theta_prior)
-            self._ability_state[miner_key] = ability
-        return ability
-
-    def observe(
-        self,
-        *,
-        miner_key: Tuple[str, str],
-        env: str,
-        success: float,
-        challenge_id: Optional[str] = None,
-        weight: float = 1.0,
-    ) -> float:
-        ability = self._ensure_ability(miner_key)
-        env_state = self._ensure_env(env)
-        challenge_state = self._ensure_challenge(challenge_id)
-
-        bias = env_state.difficulty
-        if challenge_state is not None:
-            challenge_state.bias *= (1.0 - self._challenge_decay)
-            bias += challenge_state.bias
-
-        eta = env_state.discrimination * (ability.theta - bias)
-        prob = _sigmoid(eta)
-        residual = (success - prob) * weight
-
-        ability.count += 1
-        ability_step = self._theta_lr
-        ability.theta += ability_step * env_state.discrimination * residual
-        ability.theta = _clamp(ability.theta, -self._theta_clip, self._theta_clip)
-
-        env_state.count += 1
-        difficulty_step = self._difficulty_lr
-        env_state.difficulty -= difficulty_step * env_state.discrimination * residual
-        env_state.difficulty = _clamp(env_state.difficulty, -self._diff_clip, self._diff_clip)
-
-        discr_step = self._discrimination_lr
-        env_state.discrimination += discr_step * (ability.theta - bias) * residual
-        env_state.discrimination = _clamp(
-            env_state.discrimination,
-            self._disc_bounds[0],
-            self._disc_bounds[1],
-        )
-
-        if challenge_state is not None:
-            challenge_state.count += 1
-            chal_step = self._challenge_lr
-            challenge_state.bias += chal_step * residual
-            challenge_state.bias = _clamp(challenge_state.bias, -self._diff_clip, self._diff_clip)
-
-        return prob
-
-    def predict(self, *, miner_key: Tuple[str, str], env: str, challenge_id: Optional[str] = None) -> float:
-        ability = self._ensure_ability(miner_key)
-        env_state = self._ensure_env(env)
-        bias = env_state.difficulty
-        if challenge_id:
-            chal = self._challenge_state.get(challenge_id)
-            if chal is not None:
-                bias += chal.bias
-        eta = env_state.discrimination * (ability.theta - bias)
-        return _sigmoid(eta)
-
-    def miner_params(self, miner_key: Tuple[str, str]) -> Tuple[float, int]:
-        ability = self._ensure_ability(miner_key)
-        return ability.theta, ability.count
-
-    def env_params(self, env: str) -> Tuple[float, float]:
-        env_state = self._ensure_env(env)
-        return env_state.discrimination, env_state.difficulty
-
-    def challenge_params(self, challenge_id: str) -> Tuple[float, int]:
-        chal = self._challenge_state.get(challenge_id)
-        if chal is None:
-            return 0.0, 0
-        return chal.bias, chal.count
-
-
-# Central env registry
-from .envs import ENVS
-=======
 # Central env registry (Quixand‑only)
 def _get_env_list_from_envvar() -> Tuple[str, ...]:
     spec = os.getenv("AFFINE_ENV_LIST", "").strip()
@@ -645,7 +459,6 @@
 
 # Keep variable name ENVS for scoring logic; values are env name strings
 ENVS: Tuple[str, ...] = _get_env_list_from_envvar()
->>>>>>> 0a6c051b
 
 # --------------------------------------------------------------------------- #
 #                   S3 helpers                                                #
@@ -656,19 +469,6 @@
 INDEX_KEY     = "affine/index.json"
 
 FOLDER  = os.getenv("R2_FOLDER", "affine" )
-<<<<<<< HEAD
-BUCKET  = os.getenv("R2_BUCKET_ID", "80f15715bb0b882c9e967c13e677ed7d" )
-ACCESS  = os.getenv("R2_WRITE_ACCESS_KEY_ID", "ff3f4f078019b064bfb6347c270bee4d")
-SECRET  = os.getenv("R2_WRITE_SECRET_ACCESS_KEY", "a94b20516013519b2959cbbb441b9d1ec8511dce3c248223d947be8e85ec754d")
-REGION  = os.getenv("R2_REGION", "auto")
-ENDPOINT = f"https://{BUCKET}.r2.cloudflarestorage.com"
-
-_S3_SIGNATURE = os.getenv("R2_SIGNATURE_VERSION", "s3v4")
-_MAX_POOL = int(os.getenv("R2_MAX_POOL_CONNECTIONS", "256"))
-S3_CLIENT_CONFIG = Config(
-    signature_version=_S3_SIGNATURE,
-    max_pool_connections=_MAX_POOL,
-=======
 BUCKET  = os.getenv("R2_BUCKET_ID", "00523074f51300584834607253cae0fa" )
 ACCESS  = os.getenv("R2_WRITE_ACCESS_KEY_ID", "")
 SECRET  = os.getenv("R2_WRITE_SECRET_ACCESS_KEY", "")
@@ -684,7 +484,6 @@
     "s3", endpoint_url=ENDPOINT,
     aws_access_key_id=ACCESS, aws_secret_access_key=SECRET,
     config=Config(max_pool_connections=256)
->>>>>>> 0a6c051b
 )
 
 def get_client_ctx():
@@ -2394,8 +2193,6 @@
         logger.warning(f"Signer call timed out: {e}. Not falling back to local because validator has no wallet.")
         return
     
-<<<<<<< HEAD
-=======
 # --- Scoring hyperparameters --------------------------------------------------
 TAIL = 10_000
 ALPHA = 0.9
@@ -2856,7 +2653,6 @@
     
     asyncio.run(_run_weights())
 
->>>>>>> 0a6c051b
 # --------------------------------------------------------------------------- #
 #                              Pull Model                                     #
 # --------------------------------------------------------------------------- #
