--- conflicted
+++ resolved
@@ -357,17 +357,6 @@
 # Registry of active environments
 ENVS = {"SAT": SAT, "ABDUCTION": ABDUCTION, "MATH": MATH}
 
-<<<<<<< HEAD
-=======
-# ── Snapshot helper ────────────────────────────────────────────────────
-
-# Using sink() defined above (generalised version)
-
-async def snapshot_scores(window: int, scores_table: Dict[str, Any]):
-    """Persist the score matrix without duplicating metadata."""
-    await sink(f"snapshots/scores/{window:08d}.json", scores_table)
-
->>>>>>> 204d8de2
 @cli.command("validate")
 def validate():
     console = Console()
@@ -441,7 +430,6 @@
 
             # — Prepare weights
             weights = [1.0 if hk == best else 0.0 for hk in meta.hotkeys]
-<<<<<<< HEAD
 
             # — Sink snapshot
             snap_key = f"snapshots/{window_start:08d}.json"
@@ -451,22 +439,6 @@
                 "blocks":       blocks,
                 "weights":      weights
             })
-=======
-            
-            # Persist snapshot meta (window & weights) every window
-            await sink(
-                f"snapshots/{window_start:08d}.json",
-                {
-                    "window_start": window_start,
-                    "blocks":       blocks,
-                    "weights":      weights,
-                },
-            )
-
-            # Detailed score matrix saved less frequently to reduce object spam
-            if window_start % (K * 5) == 0:  # every 5 windows
-                await snapshot_scores(window_start, {hk: dict(scores[hk]) for hk in hotkeys})
->>>>>>> 204d8de2
 
             # — Render Rich table
             table = Table(title=f"Window {window_start}–{window_start+K}")
