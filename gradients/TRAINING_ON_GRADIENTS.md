--- conflicted
+++ resolved
@@ -23,16 +23,9 @@
 S3_SECRET_KEY=your_secret_key_here
 S3_REGION=us-east-1  # Your S3 region
 S3_BUCKET_NAME=your_bucket_name
-<<<<<<< HEAD
 
 # Required for generate_grpo_data.py (ABD uses LLM to create diverse inputs)
 CHUTES_API_KEY=your_chutes_api_key
-
-# Optional: Affine configuration for SFT data extraction
-SUBTENSOR_ENDPOINT=finney  # or your custom endpoint
-=======
->>>>>>> 610b5e2a
-```
 
 ## Dataset Generation Scripts
 
