#!/usr/bin/env python3
"""
Generate synthetic SAT and ABD dataset in the required format and upload to S3.
Creates a dataset with the required structure where every row has both sat and abd keys.
"""

import os
import sys
import json
import random
import asyncio
import argparse
from datetime import datetime
from .models import SATData, ABDData, SATEnvironment, ABDEnvironment, EnvironmentData, DatasetEntry

try:
    import boto3
    from botocore.exceptions import ClientError
except ImportError:
    print("Error: boto3 not installed. Run: pip install boto3")
    sys.exit(1)

try:
    from dotenv import load_dotenv
except ImportError:
    print("Error: python-dotenv not installed. Run: pip install python-dotenv")
    sys.exit(1)

try:
    import affine
    from affine.envs.sat import SAT
    from affine.envs.abd import ABD
except ImportError:
    print("Error: Could not import affine module")
    sys.exit(1)

load_dotenv()

# S3 Configuration
S3_ENDPOINT = os.getenv('S3_ENDPOINT')
S3_ACCESS_KEY = os.getenv('S3_ACCESS_KEY')
S3_SECRET_KEY = os.getenv('S3_SECRET_KEY')
S3_REGION = os.getenv('S3_REGION')
S3_BUCKET_NAME = os.getenv('S3_BUCKET_NAME')

# Required for ABD generation 
CHUTES_API_KEY = os.getenv('CHUTES_API_KEY')

if not all([S3_ENDPOINT, S3_ACCESS_KEY, S3_SECRET_KEY, S3_REGION, S3_BUCKET_NAME]):
    print("Error: Missing S3 configuration in .env file")
    print("Required variables: S3_ENDPOINT, S3_ACCESS_KEY, S3_SECRET_KEY, S3_REGION, S3_BUCKET_NAME")
    sys.exit(1)


async def generate_sat_data_from_env() -> SATData:
    """Generate SAT problem using the actual SAT environment"""
    print(f"  Generating SAT problem using SAT environment...")
    
    sat_env = SAT()
    challenge = await sat_env.generate()
    

    cls = challenge.extra.get("cls", [])
    sol = challenge.extra.get("sol", {})
    
    # Convert solution keys to strings for JSON compatibility
    sol_str = {str(k): v for k, v in sol.items()}
    
    print(f"    Generated SAT with {len(cls)} clauses")
    
    return SATData(
        prompt=challenge.prompt,
        cls=cls,
        sol=sol_str
    )


async def generate_abd_data_from_env() -> ABDData | None:
    """Generate ABD problem using the actual ABD environment"""
    print(f"  Generating ABD problem using ABD environment...")
    

    if not CHUTES_API_KEY:
        print("    Warning: CHUTES_API_KEY not set, ABD generation may fail")
        print("    ABD uses LLM to generate diverse inputs for programs")
        return None
    
    try:
        abd_env = ABD()
        challenge = await abd_env.generate()
        

        program = challenge.extra.get("program", "")
        expected_output = challenge.extra.get("expected_output", "")
        
        print(f"    Generated ABD with program length {len(program)} chars")
        
        return ABDData(
            prompt=challenge.prompt,
            program=program,
            expected_output=expected_output
        )
    except Exception as e:
        print(f"    Failed to generate ABD data: {e}")
        print(f"    This may be due to missing CHUTES_API_KEY or dataset access")
        return None


async def generate_mixed_dataset(n: int, sat_ratio: float = 0.5, use_real_envs: bool = True) -> list[dict]:
    """
    Generate a mixed dataset with SAT and ABD problems.
    Each entry has both 'sat' and 'abd' keys as required.
    
    Args:
        n: Number of examples to generate
        sat_ratio: Ratio of SAT vs ABD problems (0.0-1.0)
        use_real_envs: If True, use actual SAT/ABD env classes; if False, use simplified generation
    """
    print(f"\n{'='*60}")
    print(f"Generating {n} synthetic examples (SAT ratio: {sat_ratio:.1%})")
    print(f"Using {'real' if use_real_envs else 'simplified'} environment generation")
    print(f"{'='*60}")
    
    dataset = []
    n_sat = int(n * sat_ratio)
    n_abd = n - n_sat
    
    print(f"Target: {n_sat} SAT problems, {n_abd} ABD problems")
    

    affine.debug()
    

    sat_count = 0
    abd_count = 0
    abd_failures = 0
    
    for i in range(n):
        print(f"\n[{i+1}/{n}] Generating example...")
        
        if i < n_sat or (i >= n_sat and abd_count >= n_abd):

            print("  Type: SAT-only")
            sat_data = await generate_sat_data_from_env()
            entry = DatasetEntry(
                prompt=sat_data.prompt,
                env=EnvironmentData(
                    sat=SATEnvironment(cls=sat_data.cls, sol=sat_data.sol),
                    abd=False
                )
            ).dict()
            sat_count += 1
            
        else:
            print("  Type: ABD-only")
            abd_data = await generate_abd_data_from_env()
            
            if abd_data:
                entry = DatasetEntry(
                    prompt=abd_data.prompt,
                    env=EnvironmentData(
                        sat=False,
                        abd=ABDEnvironment(
                            program=abd_data.program,
                            expected_output=abd_data.expected_output
                        )
                    )
                ).dict()
                abd_count += 1
            else:
<<<<<<< HEAD
=======

>>>>>>> 6bf7ff3e
                print("  Fallback to SAT due to ABD generation failure")
                sat_data = await generate_sat_data_from_env()
                entry = DatasetEntry(
                    prompt=sat_data.prompt,
                    env=EnvironmentData(
                        sat=SATEnvironment(cls=sat_data.cls, sol=sat_data.sol),
                        abd=False
                    )
                ).dict()
                sat_count += 1
                abd_failures += 1
        
        dataset.append(entry)
        print(f"  Added entry with env.sat={'✓' if entry['env']['sat'] else '✗'}, env.abd={'✓' if entry['env']['abd'] else '✗'}")
    
    print(f"\n{'='*60}")
    print(f"Dataset generation complete!")
    print(f"  SAT-only: {sat_count}")
    print(f"  ABD-only: {abd_count}")
    if abd_failures > 0:
        print(f"  ABD failures (fell back to SAT): {abd_failures}")
    print(f"  Total: {len(dataset)}")
    print(f"{'='*60}")
    
    return dataset


def upload_to_s3(filename: str, dry_run: bool = False, presign_hours: int = 168) -> str | None:
    """Upload file to S3"""
    s3_key = f"synthetic_data/{os.path.basename(filename)}"
    file_size = os.path.getsize(filename) / 1024
    
    print(f"\nLocal file: {filename} ({file_size:.2f} KB)")
    
    if dry_run:
        print("Dry run - skipping upload")
        return None
    
    s3_client = boto3.client(
        's3',
        endpoint_url=S3_ENDPOINT,
        aws_access_key_id=S3_ACCESS_KEY,
        aws_secret_access_key=S3_SECRET_KEY,
        region_name=S3_REGION
    )
    
    try:
        print(f"Uploading to s3://{S3_BUCKET_NAME}/{s3_key}")
        s3_client.upload_file(
            filename,
            S3_BUCKET_NAME,
            s3_key,
            ExtraArgs={'ContentType': 'application/json'}
        )
        
        print("Upload successful!")
        print(f"\nS3 URL: s3://{S3_BUCKET_NAME}/{s3_key}")
        
        presigned_url = s3_client.generate_presigned_url(
            'get_object',
            Params={'Bucket': S3_BUCKET_NAME, 'Key': s3_key},
            ExpiresIn=presign_hours * 3600
        )
        
        if presign_hours >= 24:
            days = presign_hours // 24
            print(f"\nPresigned URL ({days} day{'s' if days > 1 else ''}):")
        else:
            print(f"\nPresigned URL ({presign_hours} hour{'s' if presign_hours > 1 else ''}):")
        print(presigned_url)
        return presigned_url
        
    except ClientError as e:
        print(f"Upload error: {e}")
        return None


async def main():
    parser = argparse.ArgumentParser(description="Generate synthetic SAT/ABD dataset and upload to S3")
    parser.add_argument("-n", "--num-examples", type=int, default=100, help="Number of examples to generate")
    parser.add_argument("--sat-ratio", type=float, default=0.5, help="Ratio of SAT problems (0.0-1.0)")
    parser.add_argument("--dry-run", action="store_true", help="Skip S3 upload")
    parser.add_argument("--presign-hours", type=int, default=168, help="Presigned URL expiration in hours")
    parser.add_argument("--delete-local", action="store_true", help="Delete local JSON after successful upload")
    parser.add_argument("--validate", action="store_true", help="Validate dataset structure before upload")
    parser.add_argument("--simplified", action="store_true", help="Use simplified generation (no LLM needed for ABD)")
    
    args = parser.parse_args()
    
    print("=" * 60)
    print(f"Synthetic Dataset Generator")
    print(f"Target S3 Bucket: {S3_BUCKET_NAME}")
    print("=" * 60)
    
    # Check for ABD requirements
    if not args.simplified and not CHUTES_API_KEY:
        print("\n⚠️  WARNING: CHUTES_API_KEY not set in .env")
        print("ABD generation uses an LLM to create diverse program inputs.")
        print("Without it, ABD problems will fail and fall back to SAT.")
        print("To fix: Add CHUTES_API_KEY to your .env file")
        print("Or use --simplified flag for basic ABD generation\n")
        response = input("Continue anyway? (y/n): ")
        if response.lower() != 'y':
            print("Aborted.")
            return
    

    dataset = await generate_mixed_dataset(
        args.num_examples, 
        args.sat_ratio,
        use_real_envs=not args.simplified
    )
    

    timestamp = datetime.now().strftime("%Y%m%d_%H%M%S")
    filename = f"synthetic_dataset_{timestamp}.json"
    
    print(f"\nSaving dataset to {filename}...")
    with open(filename, 'w') as f:
        json.dump(dataset, f, indent=2)
    
    file_size = os.path.getsize(filename) / 1024
    print(f"Saved {len(dataset)} entries ({file_size:.2f} KB)")
    

    if args.validate:
        print("\nValidating dataset structure...")
        valid = True
        for i, entry in enumerate(dataset):
            if "prompt" not in entry:
                print(f"  ERROR: Entry {i} missing 'prompt' field")
                valid = False
            if "env" not in entry:
                print(f"  ERROR: Entry {i} missing 'env' field")
                valid = False
            elif not isinstance(entry["env"], dict):
                print(f"  ERROR: Entry {i} 'env' is not a dict")
                valid = False
            elif "sat" not in entry["env"] or "abd" not in entry["env"]:
                print(f"  ERROR: Entry {i} missing 'sat' or 'abd' in env")
                valid = False
            else:

                if entry["env"]["sat"] and entry["env"]["sat"] is not False:
                    if not isinstance(entry["env"]["sat"], dict):
                        print(f"  ERROR: Entry {i} sat is not dict or false")
                        valid = False
                    elif "cls" not in entry["env"]["sat"] or "sol" not in entry["env"]["sat"]:
                        print(f"  ERROR: Entry {i} sat missing 'cls' or 'sol'")
                        valid = False
                

                if entry["env"]["abd"] and entry["env"]["abd"] is not False:
                    if not isinstance(entry["env"]["abd"], dict):
                        print(f"  ERROR: Entry {i} abd is not dict or false")
                        valid = False
                    elif "program" not in entry["env"]["abd"] or "expected_output" not in entry["env"]["abd"]:
                        print(f"  ERROR: Entry {i} abd missing 'program' or 'expected_output'")
                        valid = False
        
        if valid:
            print("  ✓ All entries have valid structure!")
        else:
            print("  ✗ Validation failed. Fix errors before uploading.")
            if not args.dry_run:
                print("Aborting upload due to validation errors.")
                return
    

    url = upload_to_s3(filename, dry_run=args.dry_run, presign_hours=args.presign_hours)
    

    if url and args.delete_local and not args.dry_run:
        os.remove(filename)
        print(f"\nDeleted local file: {filename}")
    
    print("\n" + "=" * 60)
    print("Process complete!")
    print("=" * 60)


if __name__ == "__main__":
    asyncio.run(main())<|MERGE_RESOLUTION|>--- conflicted
+++ resolved
@@ -168,10 +168,6 @@
                 ).dict()
                 abd_count += 1
             else:
-<<<<<<< HEAD
-=======
-
->>>>>>> 6bf7ff3e
                 print("  Fallback to SAT due to ABD generation failure")
                 sat_data = await generate_sat_data_from_env()
                 entry = DatasetEntry(
